--- conflicted
+++ resolved
@@ -226,15 +226,9 @@
             return;
         }
 
-<<<<<<< HEAD
         $this->resumeToken = $this->extractResumeToken($this->csIt->current());
 
-        /* Increment the key if the iteration event was a call to next() and we
-         * have already advanced past the first result. */
-        if ($isNext && $this->hasAdvanced) {
-=======
         if ($incrementKey) {
->>>>>>> b19328ac
             $this->key++;
         }
 

<?php

namespace MongoDB;

use MongoDB\Driver\Cursor;
use MongoDB\Driver\Manager;
use MongoDB\Driver\ReadConcern;
use MongoDB\Driver\ReadPreference;
use MongoDB\Driver\WriteConcern;
use MongoDB\Driver\Exception\RuntimeException as DriverRuntimeException;
use MongoDB\Exception\InvalidArgumentException;
use MongoDB\Exception\UnexpectedValueException;
use MongoDB\Exception\UnsupportedException;
use MongoDB\Model\IndexInfoIterator;
use MongoDB\Operation\Aggregate;
use MongoDB\Operation\BulkWrite;
use MongoDB\Operation\CreateIndexes;
use MongoDB\Operation\Count;
use MongoDB\Operation\DeleteMany;
use MongoDB\Operation\DeleteOne;
use MongoDB\Operation\Distinct;
use MongoDB\Operation\DropCollection;
use MongoDB\Operation\DropIndexes;
use MongoDB\Operation\Find;
use MongoDB\Operation\FindOne;
use MongoDB\Operation\FindOneAndDelete;
use MongoDB\Operation\FindOneAndReplace;
use MongoDB\Operation\FindOneAndUpdate;
use MongoDB\Operation\InsertMany;
use MongoDB\Operation\InsertOne;
use MongoDB\Operation\ListIndexes;
use MongoDB\Operation\ReplaceOne;
use MongoDB\Operation\UpdateMany;
use MongoDB\Operation\UpdateOne;
use Traversable;

class Collection
{
    private static $defaultTypeMap = [
        'array' => 'MongoDB\Model\BSONArray',
        'document' => 'MongoDB\Model\BSONDocument',
        'root' => 'MongoDB\Model\BSONDocument',
    ];
    private static $wireVersionForFindAndModifyWriteConcern = 4;
<<<<<<< HEAD
    private static $wireVersionForWritableCommandWriteConcern = 5;
=======
    private static $wireVersionForReadConcern = 4;
>>>>>>> c1590fa4

    private $collectionName;
    private $databaseName;
    private $manager;
    private $readConcern;
    private $readPreference;
    private $typeMap;
    private $writeConcern;

    /**
     * Constructs new Collection instance.
     *
     * This class provides methods for collection-specific operations, such as
     * CRUD (i.e. create, read, update, and delete) and index management.
     *
     * Supported options:
     *
     *  * readConcern (MongoDB\Driver\ReadConcern): The default read concern to
     *    use for collection operations. Defaults to the Manager's read concern.
     *
     *  * readPreference (MongoDB\Driver\ReadPreference): The default read
     *    preference to use for collection operations. Defaults to the Manager's
     *    read preference.
     *
     *  * typeMap (array): Default type map for cursors and BSON documents.
     *
     *  * writeConcern (MongoDB\Driver\WriteConcern): The default write concern
     *    to use for collection operations. Defaults to the Manager's write
     *    concern.
     *
     * @param Manager $manager        Manager instance from the driver
     * @param string  $databaseName   Database name
     * @param string  $collectionName Collection name
     * @param array   $options        Collection options
     * @throws InvalidArgumentException for parameter/option parsing errors
     */
    public function __construct(Manager $manager, $databaseName, $collectionName, array $options = [])
    {
        if (strlen($databaseName) < 1) {
            throw new InvalidArgumentException('$databaseName is invalid: ' . $databaseName);
        }

        if (strlen($collectionName) < 1) {
            throw new InvalidArgumentException('$collectionName is invalid: ' . $collectionName);
        }

        if (isset($options['readConcern']) && ! $options['readConcern'] instanceof ReadConcern) {
            throw InvalidArgumentException::invalidType('"readConcern" option', $options['readConcern'], 'MongoDB\Driver\ReadConcern');
        }

        if (isset($options['readPreference']) && ! $options['readPreference'] instanceof ReadPreference) {
            throw InvalidArgumentException::invalidType('"readPreference" option', $options['readPreference'], 'MongoDB\Driver\ReadPreference');
        }

        if (isset($options['typeMap']) && ! is_array($options['typeMap'])) {
            throw InvalidArgumentException::invalidType('"typeMap" option', $options['typeMap'], 'array');
        }

        if (isset($options['writeConcern']) && ! $options['writeConcern'] instanceof WriteConcern) {
            throw InvalidArgumentException::invalidType('"writeConcern" option', $options['writeConcern'], 'MongoDB\Driver\WriteConcern');
        }

        $this->manager = $manager;
        $this->databaseName = (string) $databaseName;
        $this->collectionName = (string) $collectionName;
        $this->readConcern = isset($options['readConcern']) ? $options['readConcern'] : $this->manager->getReadConcern();
        $this->readPreference = isset($options['readPreference']) ? $options['readPreference'] : $this->manager->getReadPreference();
        $this->typeMap = isset($options['typeMap']) ? $options['typeMap'] : self::$defaultTypeMap;
        $this->writeConcern = isset($options['writeConcern']) ? $options['writeConcern'] : $this->manager->getWriteConcern();
    }

    /**
     * Return internal properties for debugging purposes.
     *
     * @see http://php.net/manual/en/language.oop5.magic.php#language.oop5.magic.debuginfo
     * @return array
     */
    public function __debugInfo()
    {
        return [
            'collectionName' => $this->collectionName,
            'databaseName' => $this->databaseName,
            'manager' => $this->manager,
            'readConcern' => $this->readConcern,
            'readPreference' => $this->readPreference,
            'typeMap' => $this->typeMap,
            'writeConcern' => $this->writeConcern,
        ];
    }

    /**
     * Return the collection namespace (e.g. "db.collection").
     *
     * @see https://docs.mongodb.org/manual/faq/developers/#faq-dev-namespace
     * @return string
     */
    public function __toString()
    {
        return $this->databaseName . '.' . $this->collectionName;
    }

    /**
     * Executes an aggregation framework pipeline on the collection.
     *
     * Note: this method's return value depends on the MongoDB server version
     * and the "useCursor" option. If "useCursor" is true, a Cursor will be
     * returned; otherwise, an ArrayIterator is returned, which wraps the
     * "result" array from the command response document.
     *
     * Note: BSON deserialization of inline aggregation results (i.e. not using
     * a command cursor) does not yet support a custom type map
     * (depends on: https://jira.mongodb.org/browse/PHPC-314).
     *
     * @see Aggregate::__construct() for supported options
     * @param array $pipeline List of pipeline operations
     * @param array $options  Command options
     * @return Traversable
     * @throws UnexpectedValueException if the command response was malformed
     * @throws UnsupportedException if options are not supported by the selected server
     * @throws InvalidArgumentException for parameter/option parsing errors
     * @throws DriverRuntimeException for other driver errors (e.g. connection errors)
     */
    public function aggregate(array $pipeline, array $options = [])
    {
        $hasOutStage = \MongoDB\is_last_pipeline_operator_out($pipeline);

        if ( ! isset($options['readPreference'])) {
            $options['readPreference'] = $this->readPreference;
        }

        if ($hasOutStage) {
            $options['readPreference'] = new ReadPreference(ReadPreference::RP_PRIMARY);
        }

        $server = $this->manager->selectServer($options['readPreference']);

        /* A "majority" read concern is not compatible with the $out stage, so
         * avoid providing the Collection's read concern if it would conflict.
         */
        if ( ! isset($options['readConcern']) &&
             ! ($hasOutStage && $this->readConcern->getLevel() === ReadConcern::MAJORITY) &&
            \MongoDB\server_supports_feature($server, self::$wireVersionForReadConcern)) {
            $options['readConcern'] = $this->readConcern;
        }

        if ( ! isset($options['typeMap']) && ( ! isset($options['useCursor']) || $options['useCursor'])) {
            $options['typeMap'] = $this->typeMap;
        }

<<<<<<< HEAD
        $server = $this->manager->selectServer($options['readPreference']);
=======
        $operation = new Aggregate($this->databaseName, $this->collectionName, $pipeline, $options);
>>>>>>> c1590fa4

        if ($hasOutStage && ! isset($options['writeConcern']) && \MongoDB\server_supports_feature($server, self::$wireVersionForWritableCommandWriteConcern)) {
            $options['writeConcern'] = $this->writeConcern;
        }

        $operation = new Aggregate($this->databaseName, $this->collectionName, $pipeline, $options);

        return $operation->execute($server);
    }

    /**
     * Executes multiple write operations.
     *
     * @see BulkWrite::__construct() for supported options
     * @param array[] $operations List of write operations
     * @param array   $options    Command options
     * @return BulkWriteResult
     * @throws UnsupportedException if options are not supported by the selected server
     * @throws InvalidArgumentException for parameter/option parsing errors
     * @throws DriverRuntimeException for other driver errors (e.g. connection errors)
     */
    public function bulkWrite(array $operations, array $options = [])
    {
        if ( ! isset($options['writeConcern'])) {
            $options['writeConcern'] = $this->writeConcern;
        }

        $operation = new BulkWrite($this->databaseName, $this->collectionName, $operations, $options);
        $server = $this->manager->selectServer(new ReadPreference(ReadPreference::RP_PRIMARY));

        return $operation->execute($server);
    }

    /**
     * Gets the number of documents matching the filter.
     *
     * @see Count::__construct() for supported options
     * @param array|object $filter  Query by which to filter documents
     * @param array        $options Command options
     * @return integer
     * @throws UnexpectedValueException if the command response was malformed
     * @throws UnsupportedException if options are not supported by the selected server
     * @throws InvalidArgumentException for parameter/option parsing errors
     * @throws DriverRuntimeException for other driver errors (e.g. connection errors)
     */
    public function count($filter = [], array $options = [])
    {
        if ( ! isset($options['readPreference'])) {
            $options['readPreference'] = $this->readPreference;
        }

        $server = $this->manager->selectServer($options['readPreference']);

        if ( ! isset($options['readConcern']) && \MongoDB\server_supports_feature($server, self::$wireVersionForReadConcern)) {
            $options['readConcern'] = $this->readConcern;
        }

        $operation = new Count($this->databaseName, $this->collectionName, $filter, $options);

        return $operation->execute($server);
    }

    /**
     * Create a single index for the collection.
     *
     * @see Collection::createIndexes()
     * @see CreateIndexes::__construct() for supported command options
     * @param array|object $key     Document containing fields mapped to values,
     *                              which denote order or an index type
     * @param array        $options Index options
     * @return string The name of the created index
     * @throws UnsupportedException if options are not supported by the selected server
     * @throws InvalidArgumentException for parameter/option parsing errors
     * @throws DriverRuntimeException for other driver errors (e.g. connection errors)
     */
    public function createIndex($key, array $options = [])
    {
        $indexOptions = array_diff_key($options, ['writeConcern' => 1]);
        $commandOptions = array_intersect_key($options, ['writeConcern' => 1]);

        return current($this->createIndexes([['key' => $key] + $indexOptions], $commandOptions));
    }

    /**
     * Create one or more indexes for the collection.
     *
     * Each element in the $indexes array must have a "key" document, which
     * contains fields mapped to an order or type. Other options may follow.
     * For example:
     *
     *     $indexes = [
     *         // Create a unique index on the "username" field
     *         [ 'key' => [ 'username' => 1 ], 'unique' => true ],
     *         // Create a 2dsphere index on the "loc" field with a custom name
     *         [ 'key' => [ 'loc' => '2dsphere' ], 'name' => 'geo' ],
     *     ];
     *
     * If the "name" option is unspecified, a name will be generated from the
     * "key" document.
     *
     * @see http://docs.mongodb.org/manual/reference/command/createIndexes/
     * @see http://docs.mongodb.org/manual/reference/method/db.collection.createIndex/
     * @see CreateIndexes::__construct() for supported command options
     * @param array[] $indexes List of index specifications
     * @param array   $options Command options
     * @return string[] The names of the created indexes
     * @throws UnsupportedException if options are not supported by the selected server
     * @throws InvalidArgumentException for parameter/option parsing errors
     * @throws DriverRuntimeException for other driver errors (e.g. connection errors)
     */
    public function createIndexes(array $indexes, array $options = [])
    {
        $server = $this->manager->selectServer(new ReadPreference(ReadPreference::RP_PRIMARY));

        if ( ! isset($options['writeConcern']) && \MongoDB\server_supports_feature($server, self::$wireVersionForWritableCommandWriteConcern)) {
            $options['writeConcern'] = $this->writeConcern;
        }

        $operation = new CreateIndexes($this->databaseName, $this->collectionName, $indexes, $options);

        return $operation->execute($server);
    }

    /**
     * Deletes all documents matching the filter.
     *
     * @see DeleteMany::__construct() for supported options
     * @see http://docs.mongodb.org/manual/reference/command/delete/
     * @param array|object $filter  Query by which to delete documents
     * @param array        $options Command options
     * @return DeleteResult
     * @throws UnsupportedException if options are not supported by the selected server
     * @throws InvalidArgumentException for parameter/option parsing errors
     * @throws DriverRuntimeException for other driver errors (e.g. connection errors)
     */
    public function deleteMany($filter, array $options = [])
    {
        if ( ! isset($options['writeConcern'])) {
            $options['writeConcern'] = $this->writeConcern;
        }

        $operation = new DeleteMany($this->databaseName, $this->collectionName, $filter, $options);
        $server = $this->manager->selectServer(new ReadPreference(ReadPreference::RP_PRIMARY));

        return $operation->execute($server);
    }

    /**
     * Deletes at most one document matching the filter.
     *
     * @see DeleteOne::__construct() for supported options
     * @see http://docs.mongodb.org/manual/reference/command/delete/
     * @param array|object $filter  Query by which to delete documents
     * @param array        $options Command options
     * @return DeleteResult
     * @throws UnsupportedException if options are not supported by the selected server
     * @throws InvalidArgumentException for parameter/option parsing errors
     * @throws DriverRuntimeException for other driver errors (e.g. connection errors)
     */
    public function deleteOne($filter, array $options = [])
    {
        if ( ! isset($options['writeConcern'])) {
            $options['writeConcern'] = $this->writeConcern;
        }

        $operation = new DeleteOne($this->databaseName, $this->collectionName, $filter, $options);
        $server = $this->manager->selectServer(new ReadPreference(ReadPreference::RP_PRIMARY));

        return $operation->execute($server);
    }

    /**
     * Finds the distinct values for a specified field across the collection.
     *
     * @see Distinct::__construct() for supported options
     * @param string $fieldName Field for which to return distinct values
     * @param array|object $filter  Query by which to filter documents
     * @param array        $options Command options
     * @return mixed[]
     * @throws UnexpectedValueException if the command response was malformed
     * @throws UnsupportedException if options are not supported by the selected server
     * @throws InvalidArgumentException for parameter/option parsing errors
     * @throws DriverRuntimeException for other driver errors (e.g. connection errors)
     */
    public function distinct($fieldName, $filter = [], array $options = [])
    {
        if ( ! isset($options['readPreference'])) {
            $options['readPreference'] = $this->readPreference;
        }

        $server = $this->manager->selectServer($options['readPreference']);

        if ( ! isset($options['readConcern']) && \MongoDB\server_supports_feature($server, self::$wireVersionForReadConcern)) {
            $options['readConcern'] = $this->readConcern;
        }

        $operation = new Distinct($this->databaseName, $this->collectionName, $fieldName, $filter, $options);

        return $operation->execute($server);
    }

    /**
     * Drop this collection.
     *
     * @see DropCollection::__construct() for supported options
     * @param array $options Additional options
     * @return array|object Command result document
     * @throws UnsupportedException if options are not supported by the selected server
     * @throws InvalidArgumentException for parameter/option parsing errors
     * @throws DriverRuntimeException for other driver errors (e.g. connection errors)
     */
    public function drop(array $options = [])
    {
        if ( ! isset($options['typeMap'])) {
            $options['typeMap'] = $this->typeMap;
        }

        $server = $this->manager->selectServer(new ReadPreference(ReadPreference::RP_PRIMARY));

        if ( ! isset($options['writeConcern']) && \MongoDB\server_supports_feature($server, self::$wireVersionForWritableCommandWriteConcern)) {
            $options['writeConcern'] = $this->writeConcern;
        }

        $operation = new DropCollection($this->databaseName, $this->collectionName, $options);

        return $operation->execute($server);
    }

    /**
     * Drop a single index in the collection.
     *
     * @see DropIndexes::__construct() for supported options
     * @param string $indexName Index name
     * @param array  $options   Additional options
     * @return array|object Command result document
     * @throws UnsupportedException if options are not supported by the selected server
     * @throws InvalidArgumentException for parameter/option parsing errors
     * @throws DriverRuntimeException for other driver errors (e.g. connection errors)
     */
    public function dropIndex($indexName, array $options = [])
    {
        $indexName = (string) $indexName;

        if ($indexName === '*') {
            throw new InvalidArgumentException('dropIndexes() must be used to drop multiple indexes');
        }

        if ( ! isset($options['typeMap'])) {
            $options['typeMap'] = $this->typeMap;
        }

        $server = $this->manager->selectServer(new ReadPreference(ReadPreference::RP_PRIMARY));

        if ( ! isset($options['writeConcern']) && \MongoDB\server_supports_feature($server, self::$wireVersionForWritableCommandWriteConcern)) {
            $options['writeConcern'] = $this->writeConcern;
        }

        $operation = new DropIndexes($this->databaseName, $this->collectionName, $indexName, $options);

        return $operation->execute($server);
    }

    /**
     * Drop all indexes in the collection.
     *
     * @see DropIndexes::__construct() for supported options
     * @param array $options Additional options
     * @return array|object Command result document
     * @throws UnsupportedException if options are not supported by the selected server
     * @throws InvalidArgumentException for parameter/option parsing errors
     * @throws DriverRuntimeException for other driver errors (e.g. connection errors)
     */
    public function dropIndexes(array $options = [])
    {
        if ( ! isset($options['typeMap'])) {
            $options['typeMap'] = $this->typeMap;
        }

        $server = $this->manager->selectServer(new ReadPreference(ReadPreference::RP_PRIMARY));

        if ( ! isset($options['writeConcern']) && \MongoDB\server_supports_feature($server, self::$wireVersionForWritableCommandWriteConcern)) {
            $options['writeConcern'] = $this->writeConcern;
        }

        $operation = new DropIndexes($this->databaseName, $this->collectionName, '*', $options);

        return $operation->execute($server);
    }

    /**
     * Finds documents matching the query.
     *
     * @see Find::__construct() for supported options
     * @see http://docs.mongodb.org/manual/core/read-operations-introduction/
     * @param array|object $filter  Query by which to filter documents
     * @param array        $options Additional options
     * @return Cursor
     * @throws UnsupportedException if options are not supported by the selected server
     * @throws InvalidArgumentException for parameter/option parsing errors
     * @throws DriverRuntimeException for other driver errors (e.g. connection errors)
     */
    public function find($filter = [], array $options = [])
    {
        if ( ! isset($options['readPreference'])) {
            $options['readPreference'] = $this->readPreference;
        }

        $server = $this->manager->selectServer($options['readPreference']);

        if ( ! isset($options['readConcern']) && \MongoDB\server_supports_feature($server, self::$wireVersionForReadConcern)) {
            $options['readConcern'] = $this->readConcern;
        }

        if ( ! isset($options['typeMap'])) {
            $options['typeMap'] = $this->typeMap;
        }

        $operation = new Find($this->databaseName, $this->collectionName, $filter, $options);

        return $operation->execute($server);
    }

    /**
     * Finds a single document matching the query.
     *
     * @see FindOne::__construct() for supported options
     * @see http://docs.mongodb.org/manual/core/read-operations-introduction/
     * @param array|object $filter  Query by which to filter documents
     * @param array        $options Additional options
     * @return array|object|null
     * @throws UnsupportedException if options are not supported by the selected server
     * @throws InvalidArgumentException for parameter/option parsing errors
     * @throws DriverRuntimeException for other driver errors (e.g. connection errors)
     */
    public function findOne($filter = [], array $options = [])
    {
        if ( ! isset($options['readPreference'])) {
            $options['readPreference'] = $this->readPreference;
        }

        $server = $this->manager->selectServer($options['readPreference']);

        if ( ! isset($options['readConcern']) && \MongoDB\server_supports_feature($server, self::$wireVersionForReadConcern)) {
            $options['readConcern'] = $this->readConcern;
        }

        if ( ! isset($options['typeMap'])) {
            $options['typeMap'] = $this->typeMap;
        }

        $operation = new FindOne($this->databaseName, $this->collectionName, $filter, $options);
        $server = $this->manager->selectServer($options['readPreference']);

        return $operation->execute($server);
    }

    /**
     * Finds a single document and deletes it, returning the original.
     *
     * The document to return may be null if no document matched the filter.
     *
     * Note: BSON deserialization of the returned document does not yet support
     * a custom type map (depends on: https://jira.mongodb.org/browse/PHPC-314).
     *
     * @see FindOneAndDelete::__construct() for supported options
     * @see http://docs.mongodb.org/manual/reference/command/findAndModify/
     * @param array|object $filter  Query by which to filter documents
     * @param array        $options Command options
     * @return object|null
     * @throws UnexpectedValueException if the command response was malformed
     * @throws UnsupportedException if options are not supported by the selected server
     * @throws InvalidArgumentException for parameter/option parsing errors
     * @throws DriverRuntimeException for other driver errors (e.g. connection errors)
     */
    public function findOneAndDelete($filter, array $options = [])
    {
        $server = $this->manager->selectServer(new ReadPreference(ReadPreference::RP_PRIMARY));

        if ( ! isset($options['writeConcern']) && \MongoDB\server_supports_feature($server, self::$wireVersionForFindAndModifyWriteConcern)) {
            $options['writeConcern'] = $this->writeConcern;
        }

        $operation = new FindOneAndDelete($this->databaseName, $this->collectionName, $filter, $options);

        return $operation->execute($server);
    }

    /**
     * Finds a single document and replaces it, returning either the original or
     * the replaced document.
     *
     * The document to return may be null if no document matched the filter. By
     * default, the original document is returned. Specify
     * FindOneAndReplace::RETURN_DOCUMENT_AFTER for the "returnDocument" option
     * to return the updated document.
     *
     * Note: BSON deserialization of the returned document does not yet support
     * a custom type map (depends on: https://jira.mongodb.org/browse/PHPC-314).
     *
     * @see FindOneAndReplace::__construct() for supported options
     * @see http://docs.mongodb.org/manual/reference/command/findAndModify/
     * @param array|object $filter      Query by which to filter documents
     * @param array|object $replacement Replacement document
     * @param array        $options     Command options
     * @return object|null
     * @throws UnexpectedValueException if the command response was malformed
     * @throws UnsupportedException if options are not supported by the selected server
     * @throws InvalidArgumentException for parameter/option parsing errors
     * @throws DriverRuntimeException for other driver errors (e.g. connection errors)
     */
    public function findOneAndReplace($filter, $replacement, array $options = [])
    {
        $server = $this->manager->selectServer(new ReadPreference(ReadPreference::RP_PRIMARY));

        if ( ! isset($options['writeConcern']) && \MongoDB\server_supports_feature($server, self::$wireVersionForFindAndModifyWriteConcern)) {
            $options['writeConcern'] = $this->writeConcern;
        }

        $operation = new FindOneAndReplace($this->databaseName, $this->collectionName, $filter, $replacement, $options);

        return $operation->execute($server);
    }

    /**
     * Finds a single document and updates it, returning either the original or
     * the updated document.
     *
     * The document to return may be null if no document matched the filter. By
     * default, the original document is returned. Specify
     * FindOneAndUpdate::RETURN_DOCUMENT_AFTER for the "returnDocument" option
     * to return the updated document.
     *
     * Note: BSON deserialization of the returned document does not yet support
     * a custom type map (depends on: https://jira.mongodb.org/browse/PHPC-314).
     *
     * @see FindOneAndReplace::__construct() for supported options
     * @see http://docs.mongodb.org/manual/reference/command/findAndModify/
     * @param array|object $filter  Query by which to filter documents
     * @param array|object $update  Update to apply to the matched document
     * @param array        $options Command options
     * @return object|null
     * @throws UnexpectedValueException if the command response was malformed
     * @throws UnsupportedException if options are not supported by the selected server
     * @throws InvalidArgumentException for parameter/option parsing errors
     * @throws DriverRuntimeException for other driver errors (e.g. connection errors)
     */
    public function findOneAndUpdate($filter, $update, array $options = [])
    {
        $server = $this->manager->selectServer(new ReadPreference(ReadPreference::RP_PRIMARY));

        if ( ! isset($options['writeConcern']) && \MongoDB\server_supports_feature($server, self::$wireVersionForFindAndModifyWriteConcern)) {
            $options['writeConcern'] = $this->writeConcern;
        }

        $operation = new FindOneAndUpdate($this->databaseName, $this->collectionName, $filter, $update, $options);

        return $operation->execute($server);
    }

    /**
     * Return the collection name.
     *
     * @return string
     */
    public function getCollectionName()
    {
        return $this->collectionName;
    }

    /**
     * Return the database name.
     *
     * @return string
     */
    public function getDatabaseName()
    {
        return $this->databaseName;
    }

    /**
     * Return the Manager.
     *
     * @return Manager
     */
    public function getManager()
    {
        return $this->manager;
    }

    /**
     * Return the collection namespace.
     *
     * @see https://docs.mongodb.org/manual/reference/glossary/#term-namespace
     * @return string
     */
    public function getNamespace()
    {
        return $this->databaseName . '.' . $this->collectionName;
    }

    /**
     * Inserts multiple documents.
     *
     * @see InsertMany::__construct() for supported options
     * @see http://docs.mongodb.org/manual/reference/command/insert/
     * @param array[]|object[] $documents The documents to insert
     * @param array            $options   Command options
     * @return InsertManyResult
     * @throws InvalidArgumentException for parameter/option parsing errors
     * @throws DriverRuntimeException for other driver errors (e.g. connection errors)
     */
    public function insertMany(array $documents, array $options = [])
    {
        if ( ! isset($options['writeConcern'])) {
            $options['writeConcern'] = $this->writeConcern;
        }

        $operation = new InsertMany($this->databaseName, $this->collectionName, $documents, $options);
        $server = $this->manager->selectServer(new ReadPreference(ReadPreference::RP_PRIMARY));

        return $operation->execute($server);
    }

    /**
     * Inserts one document.
     *
     * @see InsertOne::__construct() for supported options
     * @see http://docs.mongodb.org/manual/reference/command/insert/
     * @param array|object $document The document to insert
     * @param array        $options  Command options
     * @return InsertOneResult
     * @throws InvalidArgumentException for parameter/option parsing errors
     * @throws DriverRuntimeException for other driver errors (e.g. connection errors)
     */
    public function insertOne($document, array $options = [])
    {
        if ( ! isset($options['writeConcern'])) {
            $options['writeConcern'] = $this->writeConcern;
        }

        $operation = new InsertOne($this->databaseName, $this->collectionName, $document, $options);
        $server = $this->manager->selectServer(new ReadPreference(ReadPreference::RP_PRIMARY));

        return $operation->execute($server);
    }

    /**
     * Returns information for all indexes for the collection.
     *
     * @see ListIndexes::__construct() for supported options
     * @return IndexInfoIterator
     * @throws InvalidArgumentException for parameter/option parsing errors
     * @throws DriverRuntimeException for other driver errors (e.g. connection errors)
     */
    public function listIndexes(array $options = [])
    {
        $operation = new ListIndexes($this->databaseName, $this->collectionName, $options);
        $server = $this->manager->selectServer(new ReadPreference(ReadPreference::RP_PRIMARY));

        return $operation->execute($server);
    }

    /**
     * Replaces at most one document matching the filter.
     *
     * @see ReplaceOne::__construct() for supported options
     * @see http://docs.mongodb.org/manual/reference/command/update/
     * @param array|object $filter      Query by which to filter documents
     * @param array|object $replacement Replacement document
     * @param array        $options     Command options
     * @return UpdateResult
     * @throws UnsupportedException if options are not supported by the selected server
     * @throws InvalidArgumentException for parameter/option parsing errors
     * @throws DriverRuntimeException for other driver errors (e.g. connection errors)
     */
    public function replaceOne($filter, $replacement, array $options = [])
    {
        if ( ! isset($options['writeConcern'])) {
            $options['writeConcern'] = $this->writeConcern;
        }

        $operation = new ReplaceOne($this->databaseName, $this->collectionName, $filter, $replacement, $options);
        $server = $this->manager->selectServer(new ReadPreference(ReadPreference::RP_PRIMARY));

        return $operation->execute($server);
    }

    /**
     * Updates all documents matching the filter.
     *
     * @see UpdateMany::__construct() for supported options
     * @see http://docs.mongodb.org/manual/reference/command/update/
     * @param array|object $filter  Query by which to filter documents
     * @param array|object $update  Update to apply to the matched documents
     * @param array        $options Command options
     * @return UpdateResult
     * @throws UnsupportedException if options are not supported by the selected server
     * @throws InvalidArgumentException for parameter/option parsing errors
     * @throws DriverRuntimeException for other driver errors (e.g. connection errors)
     */
    public function updateMany($filter, $update, array $options = [])
    {
        if ( ! isset($options['writeConcern'])) {
            $options['writeConcern'] = $this->writeConcern;
        }

        $operation = new UpdateMany($this->databaseName, $this->collectionName, $filter, $update, $options);
        $server = $this->manager->selectServer(new ReadPreference(ReadPreference::RP_PRIMARY));

        return $operation->execute($server);
    }

    /**
     * Updates at most one document matching the filter.
     *
     * @see UpdateOne::__construct() for supported options
     * @see http://docs.mongodb.org/manual/reference/command/update/
     * @param array|object $filter  Query by which to filter documents
     * @param array|object $update  Update to apply to the matched document
     * @param array        $options Command options
     * @return UpdateResult
     * @throws UnsupportedException if options are not supported by the selected server
     * @throws InvalidArgumentException for parameter/option parsing errors
     * @throws DriverRuntimeException for other driver errors (e.g. connection errors)
     */
    public function updateOne($filter, $update, array $options = [])
    {
        if ( ! isset($options['writeConcern'])) {
            $options['writeConcern'] = $this->writeConcern;
        }

        $operation = new UpdateOne($this->databaseName, $this->collectionName, $filter, $update, $options);
        $server = $this->manager->selectServer(new ReadPreference(ReadPreference::RP_PRIMARY));

        return $operation->execute($server);
    }

    /**
     * Get a clone of this collection with different options.
     *
     * @see Collection::__construct() for supported options
     * @param array $options Collection constructor options
     * @return Collection
     * @throws InvalidArgumentException for parameter/option parsing errors
     */
    public function withOptions(array $options = [])
    {
        $options += [
            'readConcern' => $this->readConcern,
            'readPreference' => $this->readPreference,
            'typeMap' => $this->typeMap,
            'writeConcern' => $this->writeConcern,
        ];

        return new Collection($this->manager, $this->databaseName, $this->collectionName, $options);
    }
}<|MERGE_RESOLUTION|>--- conflicted
+++ resolved
@@ -42,11 +42,8 @@
         'root' => 'MongoDB\Model\BSONDocument',
     ];
     private static $wireVersionForFindAndModifyWriteConcern = 4;
-<<<<<<< HEAD
+    private static $wireVersionForReadConcern = 4;
     private static $wireVersionForWritableCommandWriteConcern = 5;
-=======
-    private static $wireVersionForReadConcern = 4;
->>>>>>> c1590fa4
 
     private $collectionName;
     private $databaseName;
@@ -196,12 +193,6 @@
             $options['typeMap'] = $this->typeMap;
         }
 
-<<<<<<< HEAD
-        $server = $this->manager->selectServer($options['readPreference']);
-=======
-        $operation = new Aggregate($this->databaseName, $this->collectionName, $pipeline, $options);
->>>>>>> c1590fa4
-
         if ($hasOutStage && ! isset($options['writeConcern']) && \MongoDB\server_supports_feature($server, self::$wireVersionForWritableCommandWriteConcern)) {
             $options['writeConcern'] = $this->writeConcern;
         }
